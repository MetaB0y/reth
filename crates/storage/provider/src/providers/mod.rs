use crate::{
    BlockHashReader, BlockIdReader, BlockNumReader, BlockReader, BlockReaderIdExt,
    BlockchainTreePendingStateProvider, CanonChainTracker, CanonStateNotifications,
<<<<<<< HEAD
    CanonStateSubscriptions, ChainSpecProvider, EvmEnvProvider, HeaderProvider,
=======
    CanonStateSubscriptions, EvmEnvProvider, HeaderProvider, LogIndexProvider,
>>>>>>> 1844e141
    PostStateDataProvider, ProviderError, ReceiptProvider, ReceiptProviderIdExt,
    StageCheckpointReader, StateProviderBox, StateProviderFactory, TransactionsProvider,
    WithdrawalsProvider,
};
use reth_db::{database::Database, models::StoredBlockBodyIndices};
use reth_interfaces::{
    blockchain_tree::{BlockchainTreeEngine, BlockchainTreeViewer},
    consensus::ForkchoiceState,
    Error, Result,
};
use reth_primitives::{
    stage::{StageCheckpoint, StageId},
    Address, Block, BlockHash, BlockHashOrNumber, BlockId, BlockNumHash, BlockNumber,
<<<<<<< HEAD
    BlockNumberOrTag, BlockWithSenders, ChainInfo, ChainSpec, Header, Receipt, SealedBlock,
=======
    BlockNumberOrTag, BlockWithSenders, ChainInfo, Header, IntegerList, Receipt, SealedBlock,
>>>>>>> 1844e141
    SealedBlockWithSenders, SealedHeader, TransactionMeta, TransactionSigned,
    TransactionSignedNoHash, TxHash, TxNumber, Withdrawal, H256, U256,
};
use reth_revm_primitives::primitives::{BlockEnv, CfgEnv};
pub use state::{
    historical::{HistoricalStateProvider, HistoricalStateProviderRef},
    latest::{LatestStateProvider, LatestStateProviderRef},
};
use std::{
    collections::{BTreeMap, HashSet},
<<<<<<< HEAD
    ops::RangeBounds,
    sync::Arc,
=======
    ops::{RangeBounds, RangeInclusive},
>>>>>>> 1844e141
    time::Instant,
};
use tracing::trace;

mod chain_info;
mod database;
mod post_state_provider;
mod state;
use crate::{providers::chain_info::ChainInfoTracker, traits::BlockSource};
pub use database::*;
pub use post_state_provider::PostStateProvider;
use reth_interfaces::blockchain_tree::{
    error::InsertBlockError, CanonicalOutcome, InsertPayloadOk,
};

/// The main type for interacting with the blockchain.
///
/// This type serves as the main entry point for interacting with the blockchain and provides data
/// from database storage and from the blockchain tree (pending state etc.) It is a simple wrapper
/// type that holds an instance of the database and the blockchain tree.
#[derive(Clone)]
pub struct BlockchainProvider<DB, Tree> {
    /// Provider type used to access the database.
    database: ProviderFactory<DB>,
    /// The blockchain tree instance.
    tree: Tree,
    /// Tracks the chain info wrt forkchoice updates
    chain_info: ChainInfoTracker,
}

impl<DB, Tree> BlockchainProvider<DB, Tree> {
    /// Create new  provider instance that wraps the database and the blockchain tree, using the
    /// provided latest header to initialize the chain info tracker.
    pub fn with_latest(database: ProviderFactory<DB>, tree: Tree, latest: SealedHeader) -> Self {
        Self { database, tree, chain_info: ChainInfoTracker::new(latest) }
    }
}

impl<DB, Tree> BlockchainProvider<DB, Tree>
where
    DB: Database,
{
    /// Create a new provider using only the database and the tree, fetching the latest header from
    /// the database to initialize the provider.
    pub fn new(database: ProviderFactory<DB>, tree: Tree) -> Result<Self> {
        let provider = database.provider()?;
        let best: ChainInfo = provider.chain_info()?;
        match provider.header_by_number(best.best_number)? {
            Some(header) => {
                drop(provider);
                Ok(Self::with_latest(database, tree, header.seal(best.best_hash)))
            }
            None => Err(Error::Provider(ProviderError::HeaderNotFound(best.best_number.into()))),
        }
    }
}

impl<DB, Tree> BlockchainProvider<DB, Tree>
where
    DB: Database,
    Tree: BlockchainTreeViewer,
{
    /// Ensures that the given block number is canonical (synced)
    ///
    /// This is a helper for guarding the [HistoricalStateProvider] against block numbers that are
    /// out of range and would lead to invalid results, mainly during initial sync.
    ///
    /// Verifying the block_number would be expensive since we need to lookup sync table
    /// Instead, we ensure that the `block_number` is within the range of the
    /// [Self::best_block_number] which is updated when a block is synced.
    #[inline]
    fn ensure_canonical_block(&self, block_number: BlockNumber) -> Result<()> {
        let latest = self.best_block_number()?;
        if block_number > latest {
            Err(ProviderError::HeaderNotFound(block_number.into()).into())
        } else {
            Ok(())
        }
    }
}

impl<DB, Tree> HeaderProvider for BlockchainProvider<DB, Tree>
where
    DB: Database,
    Tree: Send + Sync,
{
    fn header(&self, block_hash: &BlockHash) -> Result<Option<Header>> {
        self.database.provider()?.header(block_hash)
    }

    fn header_by_number(&self, num: BlockNumber) -> Result<Option<Header>> {
        self.database.provider()?.header_by_number(num)
    }

    fn header_td(&self, hash: &BlockHash) -> Result<Option<U256>> {
        self.database.provider()?.header_td(hash)
    }

    fn header_td_by_number(&self, number: BlockNumber) -> Result<Option<U256>> {
        self.database.provider()?.header_td_by_number(number)
    }

    fn headers_range(&self, range: impl RangeBounds<BlockNumber>) -> Result<Vec<Header>> {
        self.database.provider()?.headers_range(range)
    }

    fn headers(&self, block_numbers: &[BlockNumber]) -> Result<Vec<Option<Header>>> {
        self.database.provider()?.headers(block_numbers)
    }

    fn sealed_headers_range(
        &self,
        range: impl RangeBounds<BlockNumber>,
    ) -> Result<Vec<SealedHeader>> {
        self.database.provider()?.sealed_headers_range(range)
    }

    fn sealed_header(&self, number: BlockNumber) -> Result<Option<SealedHeader>> {
        self.database.provider()?.sealed_header(number)
    }
}

impl<DB, Tree> BlockHashReader for BlockchainProvider<DB, Tree>
where
    DB: Database,
    Tree: Send + Sync,
{
    fn block_hash(&self, number: u64) -> Result<Option<H256>> {
        self.database.provider()?.block_hash(number)
    }

    fn canonical_hashes_range(&self, start: BlockNumber, end: BlockNumber) -> Result<Vec<H256>> {
        self.database.provider()?.canonical_hashes_range(start, end)
    }
}

impl<DB, Tree> BlockNumReader for BlockchainProvider<DB, Tree>
where
    DB: Database,
    Tree: BlockchainTreeViewer + Send + Sync,
{
    fn chain_info(&self) -> Result<ChainInfo> {
        Ok(self.chain_info.chain_info())
    }

    fn best_block_number(&self) -> Result<BlockNumber> {
        Ok(self.chain_info.get_canonical_block_number())
    }

    fn last_block_number(&self) -> Result<BlockNumber> {
        self.database.provider()?.last_block_number()
    }

    fn block_number(&self, hash: H256) -> Result<Option<BlockNumber>> {
        self.database.provider()?.block_number(hash)
    }
}

impl<DB, Tree> BlockIdReader for BlockchainProvider<DB, Tree>
where
    DB: Database,
    Tree: BlockchainTreeViewer + Send + Sync,
{
    fn pending_block_num_hash(&self) -> Result<Option<BlockNumHash>> {
        Ok(self.tree.pending_block_num_hash())
    }

    fn safe_block_num_hash(&self) -> Result<Option<BlockNumHash>> {
        Ok(self.chain_info.get_safe_num_hash())
    }

    fn finalized_block_num_hash(&self) -> Result<Option<BlockNumHash>> {
        Ok(self.chain_info.get_finalized_num_hash())
    }
}

impl<DB, Tree> BlockReader for BlockchainProvider<DB, Tree>
where
    DB: Database,
    Tree: BlockchainTreeViewer + Send + Sync,
{
    fn find_block_by_hash(&self, hash: H256, source: BlockSource) -> Result<Option<Block>> {
        let block = match source {
            BlockSource::Any => {
                // check pending source first
                // Note: it's fine to return the unsealed block because the caller already has the
                // hash
                let mut block = self.tree.block_by_hash(hash).map(|block| block.unseal());
                if block.is_none() {
                    block = self.database.provider()?.block_by_hash(hash)?;
                }
                block
            }
            BlockSource::Pending => self.tree.block_by_hash(hash).map(|block| block.unseal()),
            BlockSource::Database => self.database.provider()?.block_by_hash(hash)?,
        };

        Ok(block)
    }

    fn block(&self, id: BlockHashOrNumber) -> Result<Option<Block>> {
        match id {
            BlockHashOrNumber::Hash(hash) => self.find_block_by_hash(hash, BlockSource::Any),
            BlockHashOrNumber::Number(num) => self.database.provider()?.block_by_number(num),
        }
    }

    fn blocks(&self, ids: Vec<BlockHashOrNumber>) -> Result<Vec<Option<Block>>> {
        // TODO:
        self.database.provider()?.blocks(ids)
    }

    fn pending_block(&self) -> Result<Option<SealedBlock>> {
        Ok(self.tree.pending_block())
    }

    fn pending_block_and_receipts(&self) -> Result<Option<(SealedBlock, Vec<Receipt>)>> {
        Ok(self.tree.pending_block_and_receipts())
    }

    fn ommers(&self, id: BlockHashOrNumber) -> Result<Option<Vec<Header>>> {
        self.database.provider()?.ommers(id)
    }

    fn block_body_indices(&self, number: BlockNumber) -> Result<Option<StoredBlockBodyIndices>> {
        self.database.provider()?.block_body_indices(number)
    }

    /// Returns the block with senders with matching number from database.
    ///
    /// **NOTE: The transactions have invalid hashes, since they would need to be calculated on the
    /// spot, and we want fast querying.**
    ///
    /// Returns `None` if block is not found.
    fn block_with_senders(&self, number: BlockNumber) -> Result<Option<BlockWithSenders>> {
        self.database.provider()?.block_with_senders(number)
    }
}

impl<DB, Tree> TransactionsProvider for BlockchainProvider<DB, Tree>
where
    DB: Database,
    Tree: BlockchainTreeViewer + Send + Sync,
{
    fn transaction_id(&self, tx_hash: TxHash) -> Result<Option<TxNumber>> {
        self.database.provider()?.transaction_id(tx_hash)
    }

    fn transaction_by_id(&self, id: TxNumber) -> Result<Option<TransactionSigned>> {
        self.database.provider()?.transaction_by_id(id)
    }

    fn transaction_by_hash(&self, hash: TxHash) -> Result<Option<TransactionSigned>> {
        self.database.provider()?.transaction_by_hash(hash)
    }

    fn transaction_by_hash_with_meta(
        &self,
        tx_hash: TxHash,
    ) -> Result<Option<(TransactionSigned, TransactionMeta)>> {
        self.database.provider()?.transaction_by_hash_with_meta(tx_hash)
    }

    fn transaction_block(&self, id: TxNumber) -> Result<Option<BlockNumber>> {
        self.database.provider()?.transaction_block(id)
    }

    fn transactions_by_block(
        &self,
        id: BlockHashOrNumber,
    ) -> Result<Option<Vec<TransactionSigned>>> {
        self.database.provider()?.transactions_by_block(id)
    }

    fn transactions_by_block_range(
        &self,
        range: impl RangeBounds<BlockNumber>,
    ) -> Result<Vec<Vec<TransactionSigned>>> {
        self.database.provider()?.transactions_by_block_range(range)
    }

    fn transactions_by_tx_range(
        &self,
        range: impl RangeBounds<TxNumber>,
    ) -> Result<Vec<TransactionSignedNoHash>> {
        self.database.provider()?.transactions_by_tx_range(range)
    }

    fn senders_by_tx_range(&self, range: impl RangeBounds<TxNumber>) -> Result<Vec<Address>> {
        self.database.provider()?.senders_by_tx_range(range)
    }

    fn transaction_sender(&self, id: TxNumber) -> Result<Option<Address>> {
        self.database.provider()?.transaction_sender(id)
    }
}

impl<DB, Tree> ReceiptProvider for BlockchainProvider<DB, Tree>
where
    DB: Database,
    Tree: Send + Sync,
{
    fn receipt(&self, id: TxNumber) -> Result<Option<Receipt>> {
        self.database.provider()?.receipt(id)
    }

    fn receipt_by_hash(&self, hash: TxHash) -> Result<Option<Receipt>> {
        self.database.provider()?.receipt_by_hash(hash)
    }

    fn receipts_by_block(&self, block: BlockHashOrNumber) -> Result<Option<Vec<Receipt>>> {
        self.database.provider()?.receipts_by_block(block)
    }
}
impl<DB, Tree> ReceiptProviderIdExt for BlockchainProvider<DB, Tree>
where
    DB: Database,
    Tree: BlockchainTreeViewer + Send + Sync,
{
    fn receipts_by_block_id(&self, block: BlockId) -> Result<Option<Vec<Receipt>>> {
        match block {
            BlockId::Hash(rpc_block_hash) => {
                let mut receipts = self.receipts_by_block(rpc_block_hash.block_hash.into())?;
                if receipts.is_none() && !rpc_block_hash.require_canonical.unwrap_or(false) {
                    receipts = self.tree.receipts_by_block_hash(rpc_block_hash.block_hash);
                }
                Ok(receipts)
            }
            BlockId::Number(num_tag) => match num_tag {
                BlockNumberOrTag::Pending => Ok(self.tree.pending_receipts()),
                _ => {
                    if let Some(num) = self.convert_block_number(num_tag)? {
                        self.receipts_by_block(num.into())
                    } else {
                        Ok(None)
                    }
                }
            },
        }
    }
}

impl<DB, Tree> LogIndexProvider for BlockchainProvider<DB, Tree>
where
    DB: Database,
    Tree: Send + Sync,
{
    fn log_address_indices(
        &self,
        address: Address,
        block_range: RangeInclusive<BlockNumber>,
    ) -> Result<Option<IntegerList>> {
        self.database.provider()?.log_address_indices(address, block_range)
    }

    fn log_topic_indices(
        &self,
        topic: H256,
        block_range: RangeInclusive<BlockNumber>,
    ) -> Result<Option<IntegerList>> {
        self.database.provider()?.log_topic_indices(topic, block_range)
    }
}

impl<DB, Tree> WithdrawalsProvider for BlockchainProvider<DB, Tree>
where
    DB: Database,
    Tree: Send + Sync,
{
    fn withdrawals_by_block(
        &self,
        id: BlockHashOrNumber,
        timestamp: u64,
    ) -> Result<Option<Vec<Withdrawal>>> {
        self.database.provider()?.withdrawals_by_block(id, timestamp)
    }

    fn latest_withdrawal(&self) -> Result<Option<Withdrawal>> {
        self.database.provider()?.latest_withdrawal()
    }
}

impl<DB, Tree> StageCheckpointReader for BlockchainProvider<DB, Tree>
where
    DB: Database,
    Tree: Send + Sync,
{
    fn get_stage_checkpoint(&self, id: StageId) -> Result<Option<StageCheckpoint>> {
        self.database.provider()?.get_stage_checkpoint(id)
    }

    fn get_stage_checkpoint_progress(&self, id: StageId) -> Result<Option<Vec<u8>>> {
        self.database.provider()?.get_stage_checkpoint_progress(id)
    }
}

impl<DB, Tree> EvmEnvProvider for BlockchainProvider<DB, Tree>
where
    DB: Database,
    Tree: Send + Sync,
{
    fn fill_env_at(
        &self,
        cfg: &mut CfgEnv,
        block_env: &mut BlockEnv,
        at: BlockHashOrNumber,
    ) -> Result<()> {
        self.database.provider()?.fill_env_at(cfg, block_env, at)
    }

    fn fill_env_with_header(
        &self,
        cfg: &mut CfgEnv,
        block_env: &mut BlockEnv,
        header: &Header,
    ) -> Result<()> {
        self.database.provider()?.fill_env_with_header(cfg, block_env, header)
    }

    fn fill_block_env_at(&self, block_env: &mut BlockEnv, at: BlockHashOrNumber) -> Result<()> {
        self.database.provider()?.fill_block_env_at(block_env, at)
    }

    fn fill_block_env_with_header(&self, block_env: &mut BlockEnv, header: &Header) -> Result<()> {
        self.database.provider()?.fill_block_env_with_header(block_env, header)
    }

    fn fill_cfg_env_at(&self, cfg: &mut CfgEnv, at: BlockHashOrNumber) -> Result<()> {
        self.database.provider()?.fill_cfg_env_at(cfg, at)
    }

    fn fill_cfg_env_with_header(&self, cfg: &mut CfgEnv, header: &Header) -> Result<()> {
        self.database.provider()?.fill_cfg_env_with_header(cfg, header)
    }
}

impl<DB, Tree> ChainSpecProvider for BlockchainProvider<DB, Tree>
where
    DB: Send + Sync,
    Tree: Send + Sync,
{
    fn chain_spec(&self) -> Arc<ChainSpec> {
        self.database.chain_spec()
    }
}

impl<DB, Tree> StateProviderFactory for BlockchainProvider<DB, Tree>
where
    DB: Database,
    Tree: BlockchainTreePendingStateProvider + BlockchainTreeViewer,
{
    /// Storage provider for latest block
    fn latest(&self) -> Result<StateProviderBox<'_>> {
        trace!(target: "providers::blockchain", "Getting latest block state provider");
        self.database.latest()
    }

    /// Returns a [StateProviderBox] indexed by the given [BlockId].
    fn state_by_block_id(&self, block_id: BlockId) -> Result<StateProviderBox<'_>> {
        match block_id {
            BlockId::Number(block_number) => self.state_by_block_number_or_tag(block_number),
            BlockId::Hash(rpc_block_hash) => {
                let block_hash = rpc_block_hash.into();
                let mut state = self.history_by_block_hash(block_hash);

                // we failed to get the state by hash, from disk, hash block be the pending block
                if state.is_err() && !rpc_block_hash.require_canonical.unwrap_or(false) {
                    if let Ok(Some(pending)) = self.pending_state_by_hash(block_hash) {
                        // we found pending block by hash
                        state = Ok(pending)
                    }
                }

                state
            }
        }
    }

    /// Returns a [StateProviderBox] indexed by the given block number or tag.
    fn state_by_block_number_or_tag(
        &self,
        number_or_tag: BlockNumberOrTag,
    ) -> Result<StateProviderBox<'_>> {
        match number_or_tag {
            BlockNumberOrTag::Latest => self.latest(),
            BlockNumberOrTag::Finalized => {
                // we can only get the finalized state by hash, not by num
                let hash = match self.finalized_block_hash()? {
                    Some(hash) => hash,
                    None => return Err(ProviderError::FinalizedBlockNotFound.into()),
                };

                self.state_by_block_hash(hash)
            }
            BlockNumberOrTag::Safe => {
                // we can only get the safe state by hash, not by num
                let hash = match self.safe_block_hash()? {
                    Some(hash) => hash,
                    None => return Err(ProviderError::SafeBlockNotFound.into()),
                };

                self.state_by_block_hash(hash)
            }
            BlockNumberOrTag::Earliest => self.history_by_block_number(0),
            BlockNumberOrTag::Pending => self.pending(),
            BlockNumberOrTag::Number(num) => {
                let mut state = self.history_by_block_number(num);
                if state.is_err() && num == self.chain_info.get_canonical_block_number() + 1 {
                    // we don't have the block on disk yet but the number is the pending block
                    state = self.pending();
                }
                state
            }
        }
    }

    fn history_by_block_number(&self, block_number: BlockNumber) -> Result<StateProviderBox<'_>> {
        trace!(target: "providers::blockchain", ?block_number, "Getting history by block number");
        self.ensure_canonical_block(block_number)?;
        self.database.history_by_block_number(block_number)
    }

    fn history_by_block_hash(&self, block_hash: BlockHash) -> Result<StateProviderBox<'_>> {
        trace!(target: "providers::blockchain", ?block_hash, "Getting history by block hash");
        self.database.history_by_block_hash(block_hash)
    }

    fn state_by_block_hash(&self, block: BlockHash) -> Result<StateProviderBox<'_>> {
        trace!(target: "providers::blockchain", ?block, "Getting state by block hash");

        // check tree first
        if let Some(pending) = self.tree.find_pending_state_provider(block) {
            trace!(target: "providers::blockchain", "Returning pending state provider");
            return self.pending_with_provider(pending)
        }
        // not found in tree, check database
        self.history_by_block_hash(block)
    }

    /// Storage provider for pending state.
    fn pending(&self) -> Result<StateProviderBox<'_>> {
        trace!(target: "providers::blockchain", "Getting provider for pending state");

        if let Some(block) = self.tree.pending_block_num_hash() {
            let pending = self.tree.pending_state_provider(block.hash)?;
            return self.pending_with_provider(pending)
        }
        self.latest()
    }

    fn pending_state_by_hash(&self, block_hash: H256) -> Result<Option<StateProviderBox<'_>>> {
        if let Some(state) = self.tree.find_pending_state_provider(block_hash) {
            return Ok(Some(self.pending_with_provider(state)?))
        }
        Ok(None)
    }

    fn pending_with_provider(
        &self,
        post_state_data: Box<dyn PostStateDataProvider>,
    ) -> Result<StateProviderBox<'_>> {
        let canonical_fork = post_state_data.canonical_fork();
        trace!(target: "providers::blockchain", ?canonical_fork, "Returning post state provider");

        let state_provider = self.history_by_block_hash(canonical_fork.hash)?;
        let post_state_provider = PostStateProvider::new(state_provider, post_state_data);
        Ok(Box::new(post_state_provider))
    }
}

impl<DB, Tree> BlockchainTreeEngine for BlockchainProvider<DB, Tree>
where
    DB: Send + Sync,
    Tree: BlockchainTreeEngine,
{
    fn buffer_block(
        &self,
        block: SealedBlockWithSenders,
    ) -> std::result::Result<(), InsertBlockError> {
        self.tree.buffer_block(block)
    }

    fn insert_block(
        &self,
        block: SealedBlockWithSenders,
    ) -> std::result::Result<InsertPayloadOk, InsertBlockError> {
        self.tree.insert_block(block)
    }

    fn finalize_block(&self, finalized_block: BlockNumber) {
        self.tree.finalize_block(finalized_block)
    }

    fn restore_canonical_hashes(&self, last_finalized_block: BlockNumber) -> Result<()> {
        self.tree.restore_canonical_hashes(last_finalized_block)
    }

    fn make_canonical(&self, block_hash: &BlockHash) -> Result<CanonicalOutcome> {
        self.tree.make_canonical(block_hash)
    }

    fn unwind(&self, unwind_to: BlockNumber) -> Result<()> {
        self.tree.unwind(unwind_to)
    }
}

impl<DB, Tree> BlockchainTreeViewer for BlockchainProvider<DB, Tree>
where
    DB: Send + Sync,
    Tree: BlockchainTreeViewer,
{
    fn blocks(&self) -> BTreeMap<BlockNumber, HashSet<BlockHash>> {
        self.tree.blocks()
    }

    fn header_by_hash(&self, hash: BlockHash) -> Option<SealedHeader> {
        self.tree.header_by_hash(hash)
    }

    fn block_by_hash(&self, block_hash: BlockHash) -> Option<SealedBlock> {
        self.tree.block_by_hash(block_hash)
    }

    fn buffered_block_by_hash(&self, block_hash: BlockHash) -> Option<SealedBlock> {
        self.tree.buffered_block_by_hash(block_hash)
    }

    fn buffered_header_by_hash(&self, block_hash: BlockHash) -> Option<SealedHeader> {
        self.tree.buffered_header_by_hash(block_hash)
    }

    fn canonical_blocks(&self) -> BTreeMap<BlockNumber, BlockHash> {
        self.tree.canonical_blocks()
    }

    fn find_canonical_ancestor(&self, hash: BlockHash) -> Option<BlockHash> {
        self.tree.find_canonical_ancestor(hash)
    }

    fn lowest_buffered_ancestor(&self, hash: BlockHash) -> Option<SealedBlockWithSenders> {
        self.tree.lowest_buffered_ancestor(hash)
    }

    fn canonical_tip(&self) -> BlockNumHash {
        self.tree.canonical_tip()
    }

    fn pending_blocks(&self) -> (BlockNumber, Vec<BlockHash>) {
        self.tree.pending_blocks()
    }

    fn pending_block_num_hash(&self) -> Option<BlockNumHash> {
        self.tree.pending_block_num_hash()
    }

    fn pending_block_and_receipts(&self) -> Option<(SealedBlock, Vec<Receipt>)> {
        self.tree.pending_block_and_receipts()
    }

    fn receipts_by_block_hash(&self, block_hash: BlockHash) -> Option<Vec<Receipt>> {
        self.tree.receipts_by_block_hash(block_hash)
    }
}

impl<DB, Tree> CanonChainTracker for BlockchainProvider<DB, Tree>
where
    DB: Send + Sync,
    Tree: Send + Sync,
    Self: BlockReader,
{
    fn on_forkchoice_update_received(&self, _update: &ForkchoiceState) {
        // update timestamp
        self.chain_info.on_forkchoice_update_received();
    }

    fn last_received_update_timestamp(&self) -> Option<Instant> {
        self.chain_info.last_forkchoice_update_received_at()
    }

    fn on_transition_configuration_exchanged(&self) {
        self.chain_info.on_transition_configuration_exchanged();
    }

    fn last_exchanged_transition_configuration_timestamp(&self) -> Option<Instant> {
        self.chain_info.last_transition_configuration_exchanged_at()
    }

    fn set_canonical_head(&self, header: SealedHeader) {
        self.chain_info.set_canonical_head(header);
    }

    fn set_safe(&self, header: SealedHeader) {
        self.chain_info.set_safe(header);
    }

    fn set_finalized(&self, header: SealedHeader) {
        self.chain_info.set_finalized(header);
    }
}

impl<DB, Tree> BlockReaderIdExt for BlockchainProvider<DB, Tree>
where
    Self: BlockReader + BlockIdReader + ReceiptProviderIdExt,
    Tree: BlockchainTreeEngine,
{
    fn block_by_id(&self, id: BlockId) -> Result<Option<Block>> {
        match id {
            BlockId::Number(num) => self.block_by_number_or_tag(num),
            BlockId::Hash(hash) => {
                // TODO: should we only apply this for the RPCs that are listed in EIP-1898?
                // so not at the provider level?
                // if we decide to do this at a higher level, then we can make this an automatic
                // trait impl
                if Some(true) == hash.require_canonical {
                    // check the database, canonical blocks are only stored in the database
                    self.find_block_by_hash(hash.block_hash, BlockSource::Database)
                } else {
                    self.block_by_hash(hash.block_hash)
                }
            }
        }
    }

    fn header_by_number_or_tag(&self, id: BlockNumberOrTag) -> Result<Option<Header>> {
        match id {
            BlockNumberOrTag::Latest => Ok(Some(self.chain_info.get_canonical_head().unseal())),
            BlockNumberOrTag::Finalized => {
                Ok(self.chain_info.get_finalized_header().map(|h| h.unseal()))
            }
            BlockNumberOrTag::Safe => Ok(self.chain_info.get_safe_header().map(|h| h.unseal())),
            BlockNumberOrTag::Earliest => self.header_by_number(0),
            BlockNumberOrTag::Pending => Ok(self.tree.pending_header().map(|h| h.unseal())),
            BlockNumberOrTag::Number(num) => self.header_by_number(num),
        }
    }

    fn sealed_header_by_number_or_tag(&self, id: BlockNumberOrTag) -> Result<Option<SealedHeader>> {
        match id {
            BlockNumberOrTag::Latest => Ok(Some(self.chain_info.get_canonical_head())),
            BlockNumberOrTag::Finalized => Ok(self.chain_info.get_finalized_header()),
            BlockNumberOrTag::Safe => Ok(self.chain_info.get_safe_header()),
            BlockNumberOrTag::Earliest => {
                self.header_by_number(0)?.map_or_else(|| Ok(None), |h| Ok(Some(h.seal_slow())))
            }
            BlockNumberOrTag::Pending => Ok(self.tree.pending_header()),
            BlockNumberOrTag::Number(num) => {
                self.header_by_number(num)?.map_or_else(|| Ok(None), |h| Ok(Some(h.seal_slow())))
            }
        }
    }

    fn sealed_header_by_id(&self, id: BlockId) -> Result<Option<SealedHeader>> {
        match id {
            BlockId::Number(num) => self.sealed_header_by_number_or_tag(num),
            BlockId::Hash(hash) => {
                self.header(&hash.block_hash)?.map_or_else(|| Ok(None), |h| Ok(Some(h.seal_slow())))
            }
        }
    }

    fn header_by_id(&self, id: BlockId) -> Result<Option<Header>> {
        match id {
            BlockId::Number(num) => self.header_by_number_or_tag(num),
            BlockId::Hash(hash) => self.header(&hash.block_hash),
        }
    }

    fn ommers_by_id(&self, id: BlockId) -> Result<Option<Vec<Header>>> {
        match id {
            BlockId::Number(num) => self.ommers_by_number_or_tag(num),
            BlockId::Hash(hash) => {
                // TODO: EIP-1898 question, see above
                // here it is not handled
                self.ommers(BlockHashOrNumber::Hash(hash.block_hash))
            }
        }
    }
}

impl<DB, Tree> BlockchainTreePendingStateProvider for BlockchainProvider<DB, Tree>
where
    DB: Send + Sync,
    Tree: BlockchainTreePendingStateProvider,
{
    fn find_pending_state_provider(
        &self,
        block_hash: BlockHash,
    ) -> Option<Box<dyn PostStateDataProvider>> {
        self.tree.find_pending_state_provider(block_hash)
    }
}

impl<DB, Tree> CanonStateSubscriptions for BlockchainProvider<DB, Tree>
where
    DB: Send + Sync,
    Tree: CanonStateSubscriptions,
{
    fn subscribe_to_canonical_state(&self) -> CanonStateNotifications {
        self.tree.subscribe_to_canonical_state()
    }
}<|MERGE_RESOLUTION|>--- conflicted
+++ resolved
@@ -1,11 +1,7 @@
 use crate::{
     BlockHashReader, BlockIdReader, BlockNumReader, BlockReader, BlockReaderIdExt,
     BlockchainTreePendingStateProvider, CanonChainTracker, CanonStateNotifications,
-<<<<<<< HEAD
-    CanonStateSubscriptions, ChainSpecProvider, EvmEnvProvider, HeaderProvider,
-=======
-    CanonStateSubscriptions, EvmEnvProvider, HeaderProvider, LogIndexProvider,
->>>>>>> 1844e141
+    CanonStateSubscriptions, ChainSpecProvider, EvmEnvProvider, HeaderProvider,LogIndexProvider,
     PostStateDataProvider, ProviderError, ReceiptProvider, ReceiptProviderIdExt,
     StageCheckpointReader, StateProviderBox, StateProviderFactory, TransactionsProvider,
     WithdrawalsProvider,
@@ -16,14 +12,10 @@
     consensus::ForkchoiceState,
     Error, Result,
 };
-use reth_primitives::{
+use reth_primitives::{IntegerList,
     stage::{StageCheckpoint, StageId},
     Address, Block, BlockHash, BlockHashOrNumber, BlockId, BlockNumHash, BlockNumber,
-<<<<<<< HEAD
     BlockNumberOrTag, BlockWithSenders, ChainInfo, ChainSpec, Header, Receipt, SealedBlock,
-=======
-    BlockNumberOrTag, BlockWithSenders, ChainInfo, Header, IntegerList, Receipt, SealedBlock,
->>>>>>> 1844e141
     SealedBlockWithSenders, SealedHeader, TransactionMeta, TransactionSigned,
     TransactionSignedNoHash, TxHash, TxNumber, Withdrawal, H256, U256,
 };
@@ -34,12 +26,8 @@
 };
 use std::{
     collections::{BTreeMap, HashSet},
-<<<<<<< HEAD
-    ops::RangeBounds,
+ops::{RangeBounds, RangeInclusive},
     sync::Arc,
-=======
-    ops::{RangeBounds, RangeInclusive},
->>>>>>> 1844e141
     time::Instant,
 };
 use tracing::trace;
