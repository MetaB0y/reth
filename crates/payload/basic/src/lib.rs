--- conflicted
+++ resolved
@@ -882,14 +882,7 @@
     debug!(parent_hash=?parent_block.hash, parent_number=parent_block.number,  "building empty payload");
 
     let state = client.state_by_block_hash(parent_block.hash)?;
-<<<<<<< HEAD
-    let db = State::builder().with_database_boxed(Box::new(RevmDatabase::new(&state))).build();
-=======
-    let mut db = State::builder()
-        .with_database_boxed(Box::new(RevmDatabase::new(&state)))
-        .with_bundle_update()
-        .build();
->>>>>>> b00ee73e
+    let db = State::builder().with_database_boxed(Box::new(RevmDatabase::new(&state))).with_bundle_update().build();
 
     let base_fee = initialized_block_env.basefee.to::<u64>();
     let block_number = initialized_block_env.number.to::<u64>();
