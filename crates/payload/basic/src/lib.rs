--- conflicted
+++ resolved
@@ -876,14 +876,10 @@
     debug!(parent_hash=?parent_block.hash, parent_number=parent_block.number,  "building empty payload");
 
     let state = client.state_by_block_hash(parent_block.hash)?;
-<<<<<<< HEAD
-    let db = State::builder().with_database_boxed(Box::new(RevmDatabase::new(&state))).with_bundle_update().build();
-=======
     let db = State::builder()
         .with_database_boxed(Box::new(RevmDatabase::new(&state)))
         .with_bundle_update()
         .build();
->>>>>>> 8ef18872
 
     let base_fee = initialized_block_env.basefee.to::<u64>();
     let block_number = initialized_block_env.number.to::<u64>();
