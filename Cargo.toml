[workspace]
members = [
    "bin/reth",
    "crates/config",
    "crates/consensus/auto-seal",
    "crates/consensus/beacon",
    "crates/consensus/common",
    "crates/blockchain-tree",
    "crates/interfaces",
    "crates/payload/builder",
    "crates/metrics",
    "crates/metrics/metrics-derive",
    "crates/net/common",
    "crates/net/ecies",
    "crates/net/eth-wire",
    "crates/net/discv4",
    "crates/net/dns",
    "crates/net/nat",
    "crates/net/network-api",
    "crates/net/network",
    "crates/net/downloaders",
    "crates/payload/basic",
    "crates/primitives",
    "crates/prune",
    "crates/revm",
    "crates/revm/revm-primitives",
    "crates/revm/revm-inspectors",
    "crates/rlp",
    "crates/rlp/rlp-derive",
    "crates/rpc/ipc",
    "crates/rpc/rpc",
    "crates/rpc/rpc-api",
    "crates/rpc/rpc-builder",
    "crates/rpc/rpc-engine-api",
    "crates/rpc/rpc-types",
    "crates/rpc/rpc-testing-util",
    "crates/stages",
    "crates/storage/codecs",
    "crates/storage/db",
    "crates/storage/libmdbx-rs",
    "crates/storage/libmdbx-rs/mdbx-sys",
    "crates/storage/provider",
    "crates/tracing",
    "crates/tasks",
    "crates/transaction-pool",
    "crates/trie",
    "testing/ef-tests",
    "crates/rpc/rpc-types-compat",
    "examples",
    "examples/additional-rpc-namespace-in-cli",
    "examples/rpc-db",
]
default-members = ["bin/reth"]

# Explicitly set the resolver to version 2, which is the default for packages with edition >= 2021
# https://doc.rust-lang.org/edition-guide/rust-2021/default-cargo-resolver.html
resolver = "2"

[workspace.package]
version = "0.1.0-alpha.8"
edition = "2021"
rust-version = "1.70"                              # Remember to update .clippy.toml and README.md
license = "MIT OR Apache-2.0"
homepage = "https://paradigmxyz.github.io/reth"
repository = "https://github.com/paradigmxyz/reth"
exclude = [".github/"]

# Like release, but with full debug symbols. Useful for e.g. `perf`.
[profile.debug-fast]
inherits = "release"
debug = true

[profile.maxperf]
inherits = "release"
lto = "fat"
codegen-units = 1
incremental = false

[workspace.dependencies]
<<<<<<< HEAD
revm = { git = "https://github.com/bluealloy/revm.git" }
revm-primitives = { git = "https://github.com/bluealloy/revm.git" }
=======
## reth
>>>>>>> b8e15fa1
reth = { path = "./bin/reth" }
reth-primitives = { path = "./crates/primitives" }
reth-interfaces = { path = "./crates/interfaces" }
reth-provider = { path = "./crates/storage/provider" }
reth-db = { path = "./crates/storage/db" }
reth-rlp = { path = "./crates/rlp" }
reth-rpc-types = { path = "./crates/rpc/rpc-types" }
reth-rpc-builder = { path = "./crates/rpc/rpc-builder" }
reth-blockchain-tree = { path = "./crates/blockchain-tree" }
reth-beacon-consensus = { path = "./crates/consensus/beacon" }
reth-metrics = { path = "./crates/metrics" }
reth-revm = { path = "./crates/revm" }
reth-payload-builder = { path = "./crates/payload/builder" }
reth-transaction-pool = { path = "./crates/transaction-pool" }
reth-tasks = { path = "./crates/tasks" }
reth-network = { path = "./crates/net/network" }
reth-network-api = { path = "./crates/net/network-api" }
reth-rpc-types-compat = { path = "./crates/rpc/rpc-types-compat" }

revm = { git = "https://github.com/bluealloy/revm", branch = "release/v25" }
revm-interpreter = { git = "https://github.com/bluealloy/revm", branch = "release/v25" }
revm-precompile = { git = "https://github.com/bluealloy/revm", branch = "release/v25" }
revm-primitives = { git = "https://github.com/bluealloy/revm", branch = "release/v25" }

## eth
ethers-core = { version = "2.0", default-features = false }
ethers-providers = { version = "2.0", default-features = false }
ethers-signers = { version = "2.0", default-features = false }
ethers-middleware = { version = "2.0", default-features = false }

discv5 = { git = "https://github.com/sigp/discv5", rev = "d2e30e04ee62418b9e57278cee907c02b99d5bd1" }
igd = { git = "https://github.com/stevefan1999-personal/rust-igd", rev = "c2d1f83eb1612a462962453cb0703bc93258b173" }

## js
boa_engine = "0.17"
boa_gc = "0.17"

## misc
aquamarine = "0.3"
bytes = "1.5"
bitflags = "2.3"
tracing = "0.1.0"
tracing-appender = "0.2"
thiserror = "1.0"
serde_json = "1.0.94"
serde = { version = "1.0", default-features = false }
rand = "0.8.5"
strum = "0.25"
rayon = "1.7"
itertools = "0.11"
parking_lot = "0.12"
<<<<<<< HEAD
metrics = "0.21.1"                                    # Needed for `metrics-macro` to resolve the crate using `::metrics` notation
=======
metrics = "0.21.1" # Needed for `metrics-macro` to resolve the crate using `::metrics` notation
hex-literal = "0.4"
>>>>>>> b8e15fa1

### proc-macros
proc-macro2 = "1.0"
quote = "1.0"

## tokio
tokio-stream = "0.1.11"
tokio = { version = "1.21", default-features = false }
tokio-util = { version = "0.7.4", features = ["codec"] }

## async
async-trait = "0.1.68"
futures = "0.3.26"
pin-project = "1.0.12"
futures-util = "0.3.25"

## json
jsonrpsee = { version = "0.20" }
jsonrpsee-core = { version = "0.20" }
jsonrpsee-types = { version = "0.20" }

## crypto
secp256k1 = { version = "0.27.0", default-features = false, features = [
    "global-context",
    "rand-std",
    "recovery",
] }
enr = { version = "0.9", default-features = false, features = ["k256"] }
# for eip-4844
c-kzg = { git = "https://github.com/ethereum/c-kzg-4844", rev = "f5f6f863d475847876a2bd5ee252058d37c3a15d" }

## config
confy = "0.5"
toml = "0.7"

### misc-testing
arbitrary = "1.1"
assert_matches = "1.5.0"

<<<<<<< HEAD
# [patch."https://github.com/bluealloy/revm.git"]
# revm = { path = "../revm/crates/revm" }
# revm-primitives = { path = "../revm/crates/primitives" }
=======
proptest = "1.0"
proptest-derive = "0.4"
serial_test = "2"

[patch.crates-io]
revm = { git = "https://github.com/bluealloy/revm", branch = "release/v25" }
revm-interpreter = { git = "https://github.com/bluealloy/revm", branch = "release/v25" }
revm-precompile = { git = "https://github.com/bluealloy/revm", branch = "release/v25" }
revm-primitives = { git = "https://github.com/bluealloy/revm", branch = "release/v25" }
>>>>>>> b8e15fa1
<|MERGE_RESOLUTION|>--- conflicted
+++ resolved
@@ -77,12 +77,8 @@
 incremental = false
 
 [workspace.dependencies]
-<<<<<<< HEAD
 revm = { git = "https://github.com/bluealloy/revm.git" }
 revm-primitives = { git = "https://github.com/bluealloy/revm.git" }
-=======
-## reth
->>>>>>> b8e15fa1
 reth = { path = "./bin/reth" }
 reth-primitives = { path = "./crates/primitives" }
 reth-interfaces = { path = "./crates/interfaces" }
@@ -101,11 +97,6 @@
 reth-network = { path = "./crates/net/network" }
 reth-network-api = { path = "./crates/net/network-api" }
 reth-rpc-types-compat = { path = "./crates/rpc/rpc-types-compat" }
-
-revm = { git = "https://github.com/bluealloy/revm", branch = "release/v25" }
-revm-interpreter = { git = "https://github.com/bluealloy/revm", branch = "release/v25" }
-revm-precompile = { git = "https://github.com/bluealloy/revm", branch = "release/v25" }
-revm-primitives = { git = "https://github.com/bluealloy/revm", branch = "release/v25" }
 
 ## eth
 ethers-core = { version = "2.0", default-features = false }
@@ -134,12 +125,8 @@
 rayon = "1.7"
 itertools = "0.11"
 parking_lot = "0.12"
-<<<<<<< HEAD
-metrics = "0.21.1"                                    # Needed for `metrics-macro` to resolve the crate using `::metrics` notation
-=======
 metrics = "0.21.1" # Needed for `metrics-macro` to resolve the crate using `::metrics` notation
 hex-literal = "0.4"
->>>>>>> b8e15fa1
 
 ### proc-macros
 proc-macro2 = "1.0"
@@ -179,18 +166,10 @@
 arbitrary = "1.1"
 assert_matches = "1.5.0"
 
-<<<<<<< HEAD
 # [patch."https://github.com/bluealloy/revm.git"]
 # revm = { path = "../revm/crates/revm" }
 # revm-primitives = { path = "../revm/crates/primitives" }
-=======
+
 proptest = "1.0"
 proptest-derive = "0.4"
-serial_test = "2"
-
-[patch.crates-io]
-revm = { git = "https://github.com/bluealloy/revm", branch = "release/v25" }
-revm-interpreter = { git = "https://github.com/bluealloy/revm", branch = "release/v25" }
-revm-precompile = { git = "https://github.com/bluealloy/revm", branch = "release/v25" }
-revm-primitives = { git = "https://github.com/bluealloy/revm", branch = "release/v25" }
->>>>>>> b8e15fa1
+serial_test = "2"