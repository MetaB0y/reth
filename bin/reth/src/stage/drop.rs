//! Database debugging tool
use crate::{
    args::{utils::genesis_value_parser, DatabaseArgs, StageEnum},
    dirs::{DataDirPath, MaybePlatformPath},
    init::{insert_genesis_header, insert_genesis_state},
    utils::DbTool,
};
use clap::Parser;
use reth_db::{database::Database, open_db, tables, transaction::DbTxMut, DatabaseEnv};
use reth_primitives::{fs, stage::StageId, ChainSpec};
use std::sync::Arc;
use tracing::info;

/// `reth drop-stage` command
#[derive(Debug, Parser)]
pub struct Command {
    /// The path to the data dir for all reth files and subdirectories.
    ///
    /// Defaults to the OS-specific data directory:
    ///
    /// - Linux: `$XDG_DATA_HOME/reth/` or `$HOME/.local/share/reth/`
    /// - Windows: `{FOLDERID_RoamingAppData}/reth/`
    /// - macOS: `$HOME/Library/Application Support/reth/`
    #[arg(long, value_name = "DATA_DIR", verbatim_doc_comment, default_value_t)]
    datadir: MaybePlatformPath<DataDirPath>,

    /// The chain this node is running.
    ///
    /// Possible values are either a built-in chain or the path to a chain specification file.
    ///
    /// Built-in chains:
    /// - mainnet
    /// - goerli
    /// - sepolia
    #[arg(
        long,
        value_name = "CHAIN_OR_PATH",
        verbatim_doc_comment,
        default_value = "mainnet",
        value_parser = genesis_value_parser
    )]
    chain: Arc<ChainSpec>,

    #[clap(flatten)]
    db: DatabaseArgs,

    stage: StageEnum,
}

impl Command {
    /// Execute `db` command
    pub async fn execute(self) -> eyre::Result<()> {
        // add network name to data dir
        let data_dir = self.datadir.unwrap_or_chain_default(self.chain.chain);
        let db_path = data_dir.db_path();
        fs::create_dir_all(&db_path)?;

        let db = open_db(db_path.as_ref(), self.db.log_level)?;

        let tool = DbTool::new(&db, self.chain.clone())?;

        tool.db.update(|tx| {
            match &self.stage {
                StageEnum::Bodies => {
                    tx.clear::<tables::BlockBodyIndices>()?;
                    tx.clear::<tables::Transactions>()?;
                    tx.clear::<tables::TransactionBlock>()?;
                    tx.clear::<tables::BlockOmmers>()?;
                    tx.clear::<tables::BlockWithdrawals>()?;
                    tx.put::<tables::SyncStage>(StageId::Bodies.to_string(), Default::default())?;
                    insert_genesis_header::<DatabaseEnv>(tx, self.chain)?;
                }
                StageEnum::Senders => {
                    tx.clear::<tables::TxSenders>()?;
                    tx.put::<tables::SyncStage>(
                        StageId::SenderRecovery.to_string(),
                        Default::default(),
                    )?;
                }
                StageEnum::Execution => {
                    tx.clear::<tables::PlainAccountState>()?;
                    tx.clear::<tables::PlainStorageState>()?;
                    tx.clear::<tables::AccountChangeSet>()?;
                    tx.clear::<tables::StorageChangeSet>()?;
                    tx.clear::<tables::Bytecodes>()?;
                    tx.clear::<tables::Receipts>()?;
                    tx.put::<tables::SyncStage>(
                        StageId::Execution.to_string(),
                        Default::default(),
                    )?;
                    insert_genesis_state::<DatabaseEnv>(tx, self.chain.genesis())?;
                }
                StageEnum::AccountHashing => {
                    tx.clear::<tables::HashedAccount>()?;
                    tx.put::<tables::SyncStage>(
                        StageId::AccountHashing.to_string(),
                        Default::default(),
                    )?;
                }
                StageEnum::StorageHashing => {
                    tx.clear::<tables::HashedStorage>()?;
                    tx.put::<tables::SyncStage>(
                        StageId::StorageHashing.to_string(),
                        Default::default(),
                    )?;
                }
                StageEnum::Hashing => {
                    // Clear hashed accounts
                    tx.clear::<tables::HashedAccount>()?;
                    tx.put::<tables::SyncStage>(
                        StageId::AccountHashing.to_string(),
                        Default::default(),
                    )?;

                    // Clear hashed storages
                    tx.clear::<tables::HashedStorage>()?;
                    tx.put::<tables::SyncStage>(
                        StageId::StorageHashing.to_string(),
                        Default::default(),
                    )?;
                }
                StageEnum::Merkle => {
                    tx.clear::<tables::AccountsTrie>()?;
                    tx.clear::<tables::StoragesTrie>()?;
                    tx.put::<tables::SyncStage>(
                        StageId::MerkleExecute.to_string(),
                        Default::default(),
                    )?;
                    tx.put::<tables::SyncStage>(
                        StageId::MerkleUnwind.to_string(),
                        Default::default(),
                    )?;
                    tx.delete::<tables::SyncStageProgress>(
                        StageId::MerkleExecute.to_string(),
                        None,
                    )?;
                }
                StageEnum::History => {
                    tx.clear::<tables::AccountHistory>()?;
                    tx.clear::<tables::StorageHistory>()?;
                    tx.put::<tables::SyncStage>(
                        StageId::IndexAccountHistory.to_string(),
                        Default::default(),
                    )?;
                    tx.put::<tables::SyncStage>(
                        StageId::IndexStorageHistory.to_string(),
                        Default::default(),
                    )?;
                }
                StageEnum::TotalDifficulty => {
                    tx.clear::<tables::HeaderTD>()?;
                    tx.put::<tables::SyncStage>(
                        StageId::TotalDifficulty.to_string(),
                        Default::default(),
                    )?;
                    insert_genesis_header::<DatabaseEnv>(tx, self.chain)?;
                }
<<<<<<< HEAD
                StageEnum::LogHistory => {
                    tx.clear::<tables::LogAddressHistory>()?;
                    tx.clear::<tables::LogTopicHistory>()?;
                    tx.put::<tables::SyncStage>(
                        StageId::IndexLogHistory.to_string(),
                        Default::default(),
                    )?;
=======
                StageEnum::TxLookup => {
                    tx.clear::<tables::TxHashNumber>()?;
                    tx.put::<tables::SyncStage>(
                        StageId::TransactionLookup.to_string(),
                        Default::default(),
                    )?;
                    insert_genesis_header::<DatabaseEnv>(tx, self.chain)?;
>>>>>>> 500b0fac
                }
                _ => {
                    info!("Nothing to do for stage {:?}", self.stage);
                    return Ok(())
                }
            }

            tx.put::<tables::SyncStage>(StageId::Finish.to_string(), Default::default())?;

            Ok::<_, eyre::Error>(())
        })??;

        Ok(())
    }
}<|MERGE_RESOLUTION|>--- conflicted
+++ resolved
@@ -155,7 +155,14 @@
                     )?;
                     insert_genesis_header::<DatabaseEnv>(tx, self.chain)?;
                 }
-<<<<<<< HEAD
+                StageEnum::TxLookup => {
+                    tx.clear::<tables::TxHashNumber>()?;
+                    tx.put::<tables::SyncStage>(
+                        StageId::TransactionLookup.to_string(),
+                        Default::default(),
+                    )?;
+                    insert_genesis_header::<DatabaseEnv>(tx, self.chain)?;
+                }
                 StageEnum::LogHistory => {
                     tx.clear::<tables::LogAddressHistory>()?;
                     tx.clear::<tables::LogTopicHistory>()?;
@@ -163,15 +170,6 @@
                         StageId::IndexLogHistory.to_string(),
                         Default::default(),
                     )?;
-=======
-                StageEnum::TxLookup => {
-                    tx.clear::<tables::TxHashNumber>()?;
-                    tx.put::<tables::SyncStage>(
-                        StageId::TransactionLookup.to_string(),
-                        Default::default(),
-                    )?;
-                    insert_genesis_header::<DatabaseEnv>(tx, self.chain)?;
->>>>>>> 500b0fac
                 }
                 _ => {
                     info!("Nothing to do for stage {:?}", self.stage);
